CC = gcc
AR = ar
EXT = -std=gnu99
INCLUDES = -I. -I/usr/local/include

LIBS = -L. -ltracecmd -ldl

PACKAGES= gtk+-2.0

CONFIG_FLAGS = $(shell pkg-config --cflags $(PACKAGES)) \
	-DGTK_VERSION=$(shell pkg-config --modversion gtk+-2.0 | \
	awk 'BEGIN{FS="."}{ a = ($$1 * (2^16)) + $$2 * (2^8) + $$3; printf ("%d", a);}')

CONFIG_LIBS = $(shell pkg-config --libs $(PACKAGES))

CFLAGS = -g -Wall $(CONFIG_FLAGS)

%.o: %.c
	$(CC) -c $(CFLAGS) $(EXT) $(INCLUDES) $< -o $@

<<<<<<< HEAD
TARGETS = libparsevent.a libtracecmd.a trace-cmd plugin_hrtimer.so plugin_mac80211.so \
	plugin_sched_switch.so trace-graph trace-view kernelshark
=======
PLUGINS =  plugin_hrtimer.so plugin_mac80211.so plugin_sched_switch.so \
	plugin_kmem.so

TARGETS = libparsevent.a libtracecmd.a trace-cmd  $(PLUGINS)
>>>>>>> 05e0559e

all: $(TARGETS)

LIB_FILE = libtracecmd.a

HEADERS = parse-events.h trace-cmd.h trace-local.h

trace-read.o::		$(HEADERS) 
trace-cmd.o::		$(HEADERS) $(LIB_FILE)
trace-util.o::		$(HEADERS)
trace-ftrace.o::	$(HEADERS)
trace-input.o::		$(HEADERS)
trace-view.o::		$(HEADERS) trace-view-store.h trace-view.h
trace-view-store.o::	$(HEADERS) trace-view-store.h trace-view.h
trace-view-main.o::	$(HEADERS) trace-view-store.h trace-view.h
trace-filter.o::	$(HEADERS)
trace-graph.o::		$(HEADERS) trace-graph.h
trace-graph-main.o::	$(HEADERS) trace-graph.h
kernel-shark.o::	$(HEADERS) kernel-shark.h

TRACE_VIEW_OBJS = trace-view.o trace-view-store.o trace-filter.o trace-compat.o

trace-cmd:: trace-cmd.o trace-read.o
	$(CC) $^ -rdynamic -o $@ $(LIBS)

trace-view:: trace-view-main.o $(TRACE_VIEW_OBJS)
	$(CC) $^ -rdynamic -o $@ $(CONFIG_LIBS) $(LIBS)

trace-graph:: trace-graph-main.o trace-graph.o trace-compat.o
	$(CC) $^ -rdynamic -o $@ $(CONFIG_LIBS) $(LIBS)

kernelshark:: kernel-shark.o trace-compat.o $(TRACE_VIEW_OBJS) trace-graph.o
	$(CC) $^ -rdynamic -o $@ $(CONFIG_LIBS) $(LIBS)

.PHONY: gtk_depends
view_depends:
	@pkg-config --cflags $(PACKAGES)

trace-view.o::		parse-events.h
trace-graph.o::		parse-events.h

parse-events.o: parse-events.c parse-events.h
	$(CC) -c $(CFLAGS) $(EXT) $(INCLUDES) -fPIC $< -o $@

trace-seq.o: trace-seq.c parse-events.h
	$(CC) -c $(CFLAGS) $(EXT) $(INCLUDES) -fPIC $< -o $@

trace-util.o:: trace-util.c
	$(CC) -c $(CFLAGS) $(EXT) $(INCLUDES) -fPIC $< -o $@

trace-input.o:: trace-input.c
	$(CC) -c $(CFLAGS) $(EXT) $(INCLUDES) -fPIC $< -o $@

trace-output.o:: trace-output.c
	$(CC) -c $(CFLAGS) $(EXT) $(INCLUDES) -fPIC $< -o $@

trace-record.o:: trace-record.c
	$(CC) -c $(CFLAGS) $(EXT) $(INCLUDES) -fPIC $< -o $@

trace-ftrace.o:: trace-ftrace.c
	$(CC) -c $(CFLAGS) $(EXT) $(INCLUDES) -fPIC $< -o $@

PEVENT_LIB_OBJS = parse-events.o trace-seq.o

libparsevent.so: $(PEVENT_LIB_OBJS)
	$(CC) --shared $^ -o $@

libparsevent.a: $(PEVENT_LIB_OBJS)
	$(RM) $@;  $(AR) rcs $@ $^

TCMD_LIB_OBJS = $(PEVENT_LIB_OBJS) trace-util.o trace-input.o trace-ftrace.o \
			trace-output.o trace-record.o

libtracecmd.so: $(TCMD_LIB_OBJS)
	$(CC) --shared $^ -o $@

libtracecmd.a: $(TCMD_LIB_OBJS)
	$(RM) $@;  $(AR) rcs $@ $^

plugin_hrtimer.o: plugin_hrtimer.c parse-events.h trace-cmd.h
	$(CC) -c $(CFLAGS) -fPIC -o $@ $<

plugin_hrtimer.so: plugin_hrtimer.o
	$(CC) -shared -nostartfiles -o $@ $<

plugin_kmem.o: plugin_kmem.c parse-events.h trace-cmd.h
	$(CC) -c $(CFLAGS) -fPIC -o $@ $<

plugin_kmem.so: plugin_kmem.o
	$(CC) -shared -nostartfiles -o $@ $<

plugin_sched_switch.o: plugin_sched_switch.c parse-events.h trace-cmd.h
	$(CC) -c $(CFLAGS) -fPIC -o $@ $<

plugin_sched_switch.so: plugin_sched_switch.o
	$(CC) -shared -nostartfiles -o $@ $<

plugin_mac80211.o: plugin_mac80211.c parse-events.h trace-cmd.h
	$(CC) -c $(CFLAGS) -fPIC -o $@ $<

plugin_mac80211.so: plugin_mac80211.o
	$(CC) -shared -nostartfiles -o $@ $<


.PHONY: python
python:	$(TCMD_LIB_OBJS)
	swig -Wall -python -noproxy ctracecmd.i
	#swig -Wall -python ctracecmd.i
	gcc -fpic -c  `python-config --includes` ctracecmd_wrap.c
	$(CC) --shared $^ ctracecmd_wrap.o -o ctracecmd.so
	#$(CC) --shared $^ ctracecmd_wrap.o -o _ctracecmd.so


.PHONY: force
force:

TAGS:	force
	find . -name '*.[ch]' | xargs etags

clean:
	$(RM) *.o *~ $(TARGETS) *.a *.so ctracecmd_wrap.c<|MERGE_RESOLUTION|>--- conflicted
+++ resolved
@@ -18,15 +18,11 @@
 %.o: %.c
 	$(CC) -c $(CFLAGS) $(EXT) $(INCLUDES) $< -o $@
 
-<<<<<<< HEAD
-TARGETS = libparsevent.a libtracecmd.a trace-cmd plugin_hrtimer.so plugin_mac80211.so \
-	plugin_sched_switch.so trace-graph trace-view kernelshark
-=======
 PLUGINS =  plugin_hrtimer.so plugin_mac80211.so plugin_sched_switch.so \
 	plugin_kmem.so
 
-TARGETS = libparsevent.a libtracecmd.a trace-cmd  $(PLUGINS)
->>>>>>> 05e0559e
+TARGETS = libparsevent.a libtracecmd.a trace-cmd  $(PLUGINS) \
+	trace-graph trace-view kernelshark
 
 all: $(TARGETS)
 
